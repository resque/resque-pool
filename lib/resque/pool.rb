# -*- encoding: utf-8 -*-
require 'resque'
require 'resque/pool/version'
require 'resque/pool/logging'
require 'resque/pool/pooled_worker'
require 'fcntl'
require 'yaml'

module Resque
  class Pool
    SIG_QUEUE_MAX_SIZE = 5
    DEFAULT_WORKER_INTERVAL = 5
    QUEUE_SIGS = [ :QUIT, :INT, :TERM, :USR1, :USR2, :CONT, :HUP, :WINCH, ]
    CHUNK_SIZE = (16 * 1024)

    include Logging
    attr_reader :config
    attr_reader :workers

    def initialize(config)
      init_config(config)
      @workers = Hash.new { |workers, queues| workers[queues] = {} }
      procline "(initialized)"
    end

    # Config: after_prefork {{{

    # The `after_prefork` hook will be run in workers if you are using the
    # preforking master worker to save memory. Use this hook to reload
    # database connections and so forth to ensure that they're not shared
    # among workers.
    #
    # Call with a block to set the hook.
    # Call with no arguments to return the hook.
    def self.after_prefork(&block)
      block ? (@after_prefork = block) : @after_prefork
    end

    # Set the after_prefork proc.
    def self.after_prefork=(after_prefork)
      @after_prefork = after_prefork
    end

    def call_after_prefork!
      self.class.after_prefork && self.class.after_prefork.call
    end

    # }}}
    # Config: class methods to start up the pool using the default config {{{

    @config_files = ["resque-pool.yml", "config/resque-pool.yml"]
    class << self; attr_accessor :config_files; end
    def self.choose_config_file
      if ENV["RESQUE_POOL_CONFIG"]
        ENV["RESQUE_POOL_CONFIG"]
      else
        @config_files.detect { |f| File.exist?(f) }
      end
    end

    def self.run
      if GC.respond_to?(:copy_on_write_friendly=)
        GC.copy_on_write_friendly = true
      end
      Resque::Pool.new(choose_config_file).start.join
    end

    # }}}
    # Config: load config and config file {{{

    def config_file
      @config_file || (!@config && ::Resque::Pool.choose_config_file)
    end

    def init_config(config)
      case config
      when String, nil
        @config_file = config
      else
        @config = config.dup
      end
      load_config
    end

    def load_config
      if config_file
        @config = YAML.load_file(config_file)
      else
        @config ||= {}
      end
      environment and @config[environment] and config.merge!(@config[environment])
      config.delete_if {|key, value| value.is_a? Hash }
    end

    def environment
      if defined? RAILS_ENV
        RAILS_ENV
      else
        ENV['RACK_ENV'] || ENV['RAILS_ENV'] || ENV['RESQUE_ENV']
      end
    end

    # }}}

    # Sig handlers and self pipe management {{{

    def self_pipe; @self_pipe ||= [] end
    def sig_queue; @sig_queue ||= [] end

    def init_self_pipe!
      self_pipe.each { |io| io.close rescue nil }
      self_pipe.replace(IO.pipe)
      self_pipe.each { |io| io.fcntl(Fcntl::F_SETFD, Fcntl::FD_CLOEXEC) }
    end

    def init_sig_handlers!
      QUEUE_SIGS.each { |sig| trap_deferred(sig) }
      trap(:CHLD)     { |_| awaken_master }
    end

    def awaken_master
      begin
        self_pipe.last.write_nonblock('.') # wakeup master process from select
      rescue Errno::EAGAIN, Errno::EINTR
        # pipe is full, master should wake up anyways
        retry
      end
    end

    class QuitNowException < Exception; end
    # defer a signal for later processing in #join (master process)
    def trap_deferred(signal)
      trap(signal) do |sig_nr|
        if @waiting_for_reaper && [:INT, :TERM].include?(signal)
          log "Recieved #{signal}: short circuiting QUIT waitpid"
          raise QuitNowException
        end
        if sig_queue.size < SIG_QUEUE_MAX_SIZE
          sig_queue << signal
          awaken_master
        else
          log "ignoring SIG#{signal}, queue=#{sig_queue.inspect}"
        end
      end
    end

    def reset_sig_handlers!
      QUEUE_SIGS.each {|sig| trap(sig, "DEFAULT") }
    end

    def handle_sig_queue!
      case signal = sig_queue.shift
      when :USR1, :USR2, :CONT
        log "#{signal}: sending to all workers"
        signal_all_workers(signal)
      when :HUP
        log "HUP: reload config file and reload logfiles"
        load_config
        Logging.reopen_logs!
        log "HUP: gracefully shutdown old children (which have old logfiles open)"
        signal_all_workers(:QUIT)
        log "HUP: new children will inherit new logfiles"
        maintain_worker_count
      when :WINCH
        log "WINCH: gracefully stopping all workers"
        @config = {}
        maintain_worker_count
      when :QUIT
        log "QUIT: graceful shutdown, waiting for children"
        signal_all_workers(:QUIT)
        reap_all_workers(0) # will hang until all workers are shutdown
        :break
      when :INT
        log "INT: immediate shutdown (graceful worker shutdown)"
        signal_all_workers(:QUIT)
        :break
      when :TERM
        log "TERM: immediate shutdown (and immediate worker shutdown)"
        signal_all_workers(:TERM)
        :break
      end
    end

    # }}}
    # start, join, and master sleep {{{

    def start
      procline("(starting)")
      init_self_pipe!
      init_sig_handlers!
      maintain_worker_count
      procline("(started)")
      log "started manager"
      report_worker_pool_pids
      self
    end

    def report_worker_pool_pids
      if @workers.empty?
        log "Pool is empty"
      else
        log "Pool contains worker PIDs: #{all_pids.inspect}"
      end
    end

    def join
      loop do
        reap_all_workers
        break if handle_sig_queue! == :break
        if sig_queue.empty?
          master_sleep
          maintain_worker_count
        end
        procline("managing #{all_pids.inspect}")
      end
      procline("(shutting down)")
      #stop # gracefully shutdown all workers on our way out
      log "manager finished"
      #unlink_pid_safe(pid) if pid
    end

    def master_sleep
      begin
        ready = IO.select([self_pipe.first], nil, nil, 1) or return
        ready.first && ready.first.first or return
        loop { self_pipe.first.read_nonblock(CHUNK_SIZE) }
      rescue Errno::EAGAIN, Errno::EINTR
      end
    end

    # }}}
    # worker process management {{{

    def reap_all_workers(waitpid_flags=Process::WNOHANG)
      @waiting_for_reaper = waitpid_flags == 0
      begin
        loop do
          # -1, wait for any child process
          wpid, status = Process.waitpid2(-1, waitpid_flags)
<<<<<<< HEAD
          if wpid
            delete_worker(wpid)
          else
            break
=======
          wpid or break
          worker = delete_worker(wpid)
          # TODO: close any file descriptors connected to worker, if any
          if worker.nil?
            # this died before it could be killed, so it's not going to have any extra info
            log "Tried to reap worker [#{status.pid}], but it had already died. (status: #{status.exitstatus})"
          else
            log "Reaped resque worker[#{status.pid}] (status: #{status.exitstatus}) queues: #{worker.queues.join(",")}"
>>>>>>> 2863b9c4
          end
        end
      rescue Errno::ECHILD, QuitNowException
      end
    end

    def delete_worker(pid)
      worker = nil
      @workers.detect do |queues, pid_to_worker|
        if worker = pid_to_worker.delete(pid)
          # TODO: close any file descriptors connected to worker, if any
          log "Reaped resque worker[#{status.pid}] (status: #{status.exitstatus}) queues: #{worker.queues.join(",")}"
        end
      end
      worker
    end

    def all_pids
      @workers.map {|q,workers| workers.keys }.flatten
    end

    def signal_all_workers(signal)
      all_pids.each do |pid|
        Process.kill signal, pid
      end
    end

    # }}}
    # ???: maintain_worker_count, all_known_queues {{{

    def maintain_worker_count
      all_known_queues.each do |queues|
        delta = worker_delta_for(queues)
        spawn_missing_workers_for(queues) if delta > 0
        quit_excess_workers_for(queues)   if delta < 0
      end
    end

    def all_known_queues
      config.keys | @workers.keys
    end

    # }}}
    # methods that operate on a single grouping of queues {{{
    # perhaps this means a class is waiting to be extracted

    def spawn_missing_workers_for(queues)
      worker_delta_for(queues).times do |nr|
        spawn_worker!(queues)
      end
    end

    def quit_excess_workers_for(queues)
      delta = -worker_delta_for(queues)
      pids_for(queues)[0...delta].each do |pid|
        Process.kill("QUIT", pid)
      end
    end

    def worker_delta_for(queues)
      config.fetch(queues, 0) - @workers.fetch(queues, []).size
    end

    def pids_for(queues)
      @workers[queues].keys
    end

    def spawn_worker!(queues)
      worker = create_worker(queues)
      pid = fork do
        log_worker "Starting worker #{worker}"
        call_after_prefork!
        reset_sig_handlers!
        #self_pipe.each {|io| io.close }
        worker.work(ENV['INTERVAL'] || DEFAULT_WORKER_INTERVAL) # interval, will block
      end
      @workers[queues][pid] = worker
    end

    def create_worker(queues)
      queues = queues.to_s.split(',')
      worker = PooledWorker.new(*queues)
      worker.verbose = ENV['LOGGING'] || ENV['VERBOSE']
      worker.very_verbose = ENV['VVERBOSE']
      worker
    end

    # }}}

  end
end<|MERGE_RESOLUTION|>--- conflicted
+++ resolved
@@ -237,34 +237,24 @@
         loop do
           # -1, wait for any child process
           wpid, status = Process.waitpid2(-1, waitpid_flags)
-<<<<<<< HEAD
-          if wpid
-            delete_worker(wpid)
+          break unless wpid
+
+          if worker = delete_worker(wpid)
+            log "Reaped resque worker[#{status.pid}] (status: #{status.exitstatus}) queues: #{worker.queues.join(",")}"
           else
-            break
-=======
-          wpid or break
-          worker = delete_worker(wpid)
-          # TODO: close any file descriptors connected to worker, if any
-          if worker.nil?
             # this died before it could be killed, so it's not going to have any extra info
             log "Tried to reap worker [#{status.pid}], but it had already died. (status: #{status.exitstatus})"
-          else
-            log "Reaped resque worker[#{status.pid}] (status: #{status.exitstatus}) queues: #{worker.queues.join(",")}"
->>>>>>> 2863b9c4
           end
         end
       rescue Errno::ECHILD, QuitNowException
       end
     end
 
+    # TODO: close any file descriptors connected to worker, if any
     def delete_worker(pid)
       worker = nil
       @workers.detect do |queues, pid_to_worker|
-        if worker = pid_to_worker.delete(pid)
-          # TODO: close any file descriptors connected to worker, if any
-          log "Reaped resque worker[#{status.pid}] (status: #{status.exitstatus}) queues: #{worker.queues.join(",")}"
-        end
+        worker = pid_to_worker.delete(pid)
       end
       worker
     end
