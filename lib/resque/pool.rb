--- conflicted
+++ resolved
@@ -28,9 +28,9 @@
       procline "(initialized)"
     end
 
-    # Config: after_prefork {{{
-
-    def self.hook(name)
+    # Config: hooks {{{
+
+    def self.hook(name) # :nodoc:
       class_eval <<-CODE
         def self.#{name}(&block)
           @#{name} ||= []
@@ -49,33 +49,28 @@
       CODE
     end
 
-    # The `after_prefork` hooks will be run in workers if you are using the
-    # preforking master worker to save memory. Use these hooks to reload
-    # database connections and so forth to ensure that they're not shared
-    # among workers. The worker instance is passed as an argument to the block.
+    ##
+    # :call-seq:
+    #   after_prefork do |worker| ... end   => add a hook
+    #   after_prefork << hook               => add a hook
     #
-    # Call with a block to set a hook.
-    # Call with no arguments to return all registered hooks.
+    # +after_prefork+ will run in workers before any jobs.  Use these hooks e.g.
+    # to reload database connections to ensure that they're not shared among
+    # workers.
     #
+    # :yields: worker
     hook :after_prefork
 
-<<<<<<< HEAD
-    # Sets the after_prefork proc, clearing all pre-existing hooks.
-    # Warning: you probably don't want to clear out the other hooks.
-    # You can use `Resque::Pool.after_prefork << my_hook` instead.
+    ##
+    # :call-seq:
+    #   after_prefork do |worker, pid, workers| ... end  => add a hook
+    #   after_prefork << hook                            => add a hook
     #
-    def self.after_prefork=(after_prefork)
-      @after_prefork = [after_prefork]
-    end
-
-    def call_after_prefork!(worker)
-      self.class.after_prefork.each do |hook|
-        hook.call(worker)
-      end
-    end
-=======
+    # The `after_spawn` hooks will run in the master after spawning a new
+    # worker.
+    #
+    # :yields: worker, pid, workers
     hook :after_spawn
->>>>>>> b2ffcfc3
 
     # }}}
     # Config: class methods to start up the pool using the config loader {{{
