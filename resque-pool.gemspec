--- conflicted
+++ resolved
@@ -18,17 +18,10 @@
   s.add_dependency "resque",  "~> 1.13"
   s.add_dependency "trollop", "~> 1.16"
   s.add_dependency "rake"
-<<<<<<< HEAD
   s.add_development_dependency "rspec",    "~> 2.8.0"
   s.add_development_dependency "cucumber", "~> 1.1.9"
   s.add_development_dependency "aruba",    "~> 0.4.11"
-  s.add_development_dependency "SystemTimer" # to silence redis gem's warning
-=======
-  s.add_development_dependency "rspec",    "~> 2.3.0"
-  s.add_development_dependency "cucumber", "~> 0.10.0"
-  s.add_development_dependency "aruba",    "~> 0.3.2"
   s.add_development_dependency "SystemTimer" if RUBY_VERSION =~ /^1\.8/# to silence redis gem's warning
->>>>>>> 9464e5e8
   s.add_development_dependency "bundler", "~> 1.0"
 
   # hidden files are automatically ignored by Dir.glob
