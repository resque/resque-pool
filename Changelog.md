## unreleased

<<<<<<< HEAD
* bugfix: pidfile will be cleaned up on startup if old process was kill-9'd
* experimental: memory management
* experimental: check orphaned workers

See ExperimentalFeatures.md for more info.
=======
* new feature: sending `HUP` to pool manager will reload the logfiles and
  gracefully restart all workers.
* enhancement: logging now includes timestamp, process "name" (worker or
  manager), and PID.
* enhancement: can be used with no config file or empty config file (not all
  *that* useful, but it's better than unceromoniously dieing!)
* bugfix: pidfile will be cleaned up on startup, e.g. if old process was
  kill-9'd (Jason Haruska)
* bugfix: TERM/INT are no longer ignored when HUP is waiting on children
* bugfix: `resque-pool -c config.yml` command line option was broken
* development: simple cucumber features for core functionality.
* upstream: depends on resque ~> 1.13
>>>>>>> 3add0e72

## 0.1.0 (2011-01-18)

* new feature: `resque-pool` command line interface
  * this replaces need for a special startup script.
  * manages PID file, logfiles, daemonizing, etc.
  * `resque-pool --help` for more info and options
* updated example config, init.d script, including a chef recipe that should
  work at EngineYard.

## 0.0.10 (2010-08-31)

* remove rubygems 1.3.6 dependency

## 0.0.9 (2010-08-26)

* new feature: `RESQUE_POOL_CONFIG` environment variable to set alt config file
* upgraded to resque 1.10, removing `Resque::Worker` monkeypatch

## 0.0.8 (2010-08-20)

* bugfix: using (or not using) environments in config file

## 0.0.7 (2010-08-16)

* new feature: split by environments in config file
* added example startup script, Rakefile, and monit config

## 0.0.5 (2010-06-29)

* bugfix: worker processes not shutting down after orphaned

## 0.0.4 (2010-06-29)

* first release used in production<|MERGE_RESOLUTION|>--- conflicted
+++ resolved
@@ -1,12 +1,5 @@
 ## unreleased
 
-<<<<<<< HEAD
-* bugfix: pidfile will be cleaned up on startup if old process was kill-9'd
-* experimental: memory management
-* experimental: check orphaned workers
-
-See ExperimentalFeatures.md for more info.
-=======
 * new feature: sending `HUP` to pool manager will reload the logfiles and
   gracefully restart all workers.
 * enhancement: logging now includes timestamp, process "name" (worker or
@@ -19,7 +12,10 @@
 * bugfix: `resque-pool -c config.yml` command line option was broken
 * development: simple cucumber features for core functionality.
 * upstream: depends on resque ~> 1.13
->>>>>>> 3add0e72
+* experimental: memory management
+* experimental: check orphaned workers
+
+See ExperimentalFeatures.md for more info.
 
 ## 0.1.0 (2011-01-18)
 
